--- conflicted
+++ resolved
@@ -362,7 +362,6 @@
   // Check if it's a deep partial match (rule found in middle of path)
   // If start > 0, it means the rule matched starting at a later segment (substring match)
   // If (staticSegments + wildcards) < reqPath.length, it means the rule is shorter than the requested path (prefix match)
-<<<<<<< HEAD
   const isDomainRule = !best.rule.matcher.startsWith('/');
 
   if (isDomainRule) {
@@ -373,24 +372,15 @@
           quality = 100;
       }
   } else {
+      // If hasPartialSegmentMatch is true, it means we matched a segment partially (prefix match), so quality should be lower
       const rulePathLength = best.staticSegments + best.wildcards;
-      if (start > 0 || rulePathLength < reqPath.length) {
+      if (start > 0 || rulePathLength < reqPath.length || hasPartialSegmentMatch) {
         quality = 50;
       } else if (hasExtraQuery) {
         quality = 75;
       }
-      // Default is 100 (start === 0 && !hasExtraQuery)
-  }
-=======
-  // If hasPartialSegmentMatch is true, it means we matched a segment partially (prefix match), so quality should be lower
-  const rulePathLength = best.staticSegments + best.wildcards;
-  if (start > 0 || rulePathLength < reqPath.length || hasPartialSegmentMatch) {
-    quality = 50;
-  } else if (hasExtraQuery) {
-    quality = 75;
-  }
-  // Default is 100 (start === 0 && !hasExtraQuery && !hasPartialSegmentMatch)
->>>>>>> 40383f45
+      // Default is 100 (start === 0 && !hasExtraQuery && !hasPartialSegmentMatch)
+  }
 
   let level: 'red' | 'yellow' | 'green' = 'green';
   if (quality < 60) level = 'red'; // Changed 50% to red based on user requirement "Red is when only the main url is replaced"
