import { useState, useEffect } from "react";
import { Card, CardContent, CardHeader, CardTitle } from "@/components/ui/card";
import { Button } from "@/components/ui/button";
import { Alert, AlertDescription } from "@/components/ui/alert";
import { Tooltip, TooltipContent, TooltipTrigger } from "@/components/ui/tooltip";
import { Dialog, DialogContent, DialogHeader, DialogTitle, DialogDescription } from "@/components/ui/dialog";
import { 
  ArrowRightLeft, 
  AlertTriangle, 
  AlertCircle,
  CheckCircle, 
  XCircle, 
  Copy, 
  ExternalLink,
  Info,
  Bookmark,
  Share2,
  Clock,
  BarChart3,
  Settings,
  Star,
  Heart,
  Bell
} from "lucide-react";
import { generateNewUrl, generateUrlWithRule, extractPath, copyToClipboard } from "@/lib/url-utils";
import { useToast } from "@/hooks/use-toast";
import { PasswordModal } from "@/components/ui/password-modal";
import { QualityGauge } from "@/components/ui/quality-gauge";
import { useQuery } from "@tanstack/react-query";
import type { UrlRule, GeneralSettings } from "@shared/schema";

interface MigrationPageProps {
  onAdminAccess: () => void;
}

// Icon mapping function
const getIconComponent = (iconName: string) => {
  const iconMap = {
    ArrowRightLeft,
    AlertTriangle,
    AlertCircle,
    XCircle,
    Info,
    Bookmark,
    Share2,
    Clock,
    CheckCircle,
    Star,
    Heart,
    Bell
  } as const;
  return iconMap[iconName as keyof typeof iconMap] || AlertTriangle;
};

// Background color mapping
const getBackgroundColor = (color: string) => {
  const colorMap = {
    yellow: "bg-yellow-50 border-yellow-200 dark:bg-yellow-950/50 dark:border-yellow-800",
    red: "bg-red-50 border-red-200 dark:bg-red-950/50 dark:border-red-800",
    orange: "bg-orange-50 border-orange-200 dark:bg-orange-950/50 dark:border-orange-800",
    blue: "bg-blue-50 border-blue-200 dark:bg-blue-950/50 dark:border-blue-800",
    gray: "bg-gray-50 border-gray-200 dark:bg-gray-950/50 dark:border-gray-800"
  };
  return colorMap[color as keyof typeof colorMap] || colorMap.yellow;
};

export default function MigrationPage({ onAdminAccess }: MigrationPageProps) {
  const [currentUrl, setCurrentUrl] = useState("");
  const [newUrl, setNewUrl] = useState("");
  const [matchingRule, setMatchingRule] = useState<UrlRule | null>(null);
  const [matchQuality, setMatchQuality] = useState(0);
  const [matchLevel, setMatchLevel] = useState<'red' | 'yellow' | 'green'>('red');
<<<<<<< HEAD
  const [matchExplanation, setMatchExplanation] = useState("");
=======
>>>>>>> ade5d8e3
  const [infoText, setInfoText] = useState("");
  const [showPasswordModal, setShowPasswordModal] = useState(false);
  const [showMainDialog, setShowMainDialog] = useState(false);
  const [showUrlComparison, setShowUrlComparison] = useState(true);
  const [copySuccess, setCopySuccess] = useState(false);
  const [isLoading, setIsLoading] = useState(true);
  const [isCheckingAuth, setIsCheckingAuth] = useState(false);
  const { toast } = useToast();
  const currentYear = new Date().getFullYear();
  const fallbackAppName = __APP_NAME__ || "URL Migration Service";

  // Check if user is already authenticated before showing password prompt
  const handleAdminAccess = async () => {
    setIsCheckingAuth(true);
    try {
      const response = await fetch("/api/admin/status", {
        method: "GET",
        credentials: "include"
      });
      
      if (response.ok) {
        const data = await response.json();
        if (data.isAuthenticated) {
          // User is already logged in, go directly to admin
          onAdminAccess();
          return;
        }
      }
      
      // User is not logged in, show password prompt
      setShowPasswordModal(true);
    } catch (error) {
      // On error, show password prompt as fallback
      setShowPasswordModal(true);
    } finally {
      setIsCheckingAuth(false);
    }
  };

  // Fetch general settings for customizable texts
  const { data: settings, isLoading: settingsLoading } = useQuery<GeneralSettings>({
    queryKey: ["/api/settings"],
  });

  useEffect(() => {
    if (settings) {
      setShowMainDialog(settings.popupMode === 'active');
    }
  }, [settings]);

  useEffect(() => {
    const initializePage = async () => {
      setIsLoading(true);
      const url = window.location.href;
      const path = extractPath(url);
      setCurrentUrl(url);

      // Wait for settings to be loaded before checking auto-redirect
      if (settingsLoading || !settings) {
        setIsLoading(false);
        return;
      }

      // Check if admin access is requested via URL parameter
      const urlParams = new URLSearchParams(window.location.search);
      const isAdminAccess = urlParams.get('admin') === 'true';
      
      if (isAdminAccess) {
        // Admin access requested - trigger login process directly
        setIsLoading(false);
        handleAdminAccess();
        return;
      }
      
      // Normal flow - check for auto-redirect and generate URL
      try {
        // Check for matching URL rules first
        const ruleResponse = await fetch("/api/check-rules", {
          method: "POST",
          headers: { "Content-Type": "application/json" },
          body: JSON.stringify({ path }),
        });
        
        let shouldAutoRedirect = false;
        let redirectUrl = "";
        let foundRule: UrlRule | null = null;
        let generatedNewUrl = "";
        
        if (ruleResponse.ok) {
          const { rule, hasMatch, matchQuality: quality, matchLevel: level } = await ruleResponse.json();
          
          if (hasMatch && rule) {
            foundRule = rule;
            setMatchQuality(quality || 0);
            setMatchLevel(level || 'red');
<<<<<<< HEAD
            // Determine explanation
            if (quality >= 90) {
              setMatchExplanation("Die neue URL entspricht exakt der angeforderten Seite oder ist die Startseite. Höchste Qualität.");
            } else if (quality >= 60) {
              setMatchExplanation("Die URL wurde erkannt, weicht aber leicht ab (z.B. zusätzliche Parameter).");
            } else {
              setMatchExplanation("Es wurde nur ein Teil der URL erkannt und ersetzt (Partial Match).");
            }

=======
>>>>>>> ade5d8e3
            // Check rule-specific auto-redirect first, then fall back to global setting
            shouldAutoRedirect = rule.autoRedirect || settings.autoRedirect || false;
            redirectUrl = generateUrlWithRule(url, rule, settings.defaultNewDomain);
            generatedNewUrl = redirectUrl;
          } else {
            // No match
<<<<<<< HEAD
            if (path === "/" || path === "") {
                // Root URL case - 100% match equivalent
                setMatchQuality(100);
                setMatchLevel('green');
                setMatchExplanation("Startseite erkannt. Direkte Weiterleitung auf die neue Domain.");
            } else {
                setMatchQuality(0);
                setMatchLevel('red');
                setMatchExplanation("Die URL konnte nicht spezifisch zugeordnet werden. Es wird auf die Standard-Seite weitergeleitet.");
            }

=======
            setMatchQuality(0);
            setMatchLevel('red');
>>>>>>> ade5d8e3
            if (settings.autoRedirect) {
               // No matching rule, but global auto-redirect is enabled
               shouldAutoRedirect = true;
               redirectUrl = generateNewUrl(url, settings.defaultNewDomain);
               generatedNewUrl = redirectUrl;
            } else {
               // No auto-redirect, generate URL for display
               generatedNewUrl = generateNewUrl(url, settings.defaultNewDomain);
            }
          }
        } else if (settings.autoRedirect) {
          // Fallback to global auto-redirect if rule check fails
          shouldAutoRedirect = true;
          redirectUrl = generateNewUrl(url, settings.defaultNewDomain);
          generatedNewUrl = redirectUrl;
        } else {
          // No auto-redirect, generate URL for display
          generatedNewUrl = generateNewUrl(url, settings.defaultNewDomain);
        }
        
        // Handle auto-redirect
        if (shouldAutoRedirect && redirectUrl && redirectUrl !== url) {
          // Track the redirect before redirecting
          await fetch("/api/track", {
            method: "POST",
            headers: { "Content-Type": "application/json" },
            body: JSON.stringify({
              oldUrl: url,
              newUrl: redirectUrl,
              path: path,
              timestamp: new Date().toISOString(),
              userAgent: navigator.userAgent,
              ruleId: foundRule?.id,
            }),
          });
          
          // Perform auto-redirect
          window.location.href = redirectUrl;
          return;
        }

        // Set up UI state for migration page display
        if (foundRule) {
          setMatchingRule(foundRule);
          setInfoText(foundRule.infoText || "");
        }
        setNewUrl(generatedNewUrl);

        // Track URL access - only track once per page load
        await fetch("/api/track", {
          method: "POST",
          headers: { "Content-Type": "application/json" },
          body: JSON.stringify({
            oldUrl: url,
            newUrl: generatedNewUrl,
            path: path,
            timestamp: new Date().toISOString(),
            userAgent: navigator.userAgent,
            ruleId: foundRule?.id,
          }),
        });

      } catch (error) {
        console.error("Initialization error:", error);
        // Fallback to default URL generation
        setNewUrl(generateNewUrl(url));
      } finally {
        setIsLoading(false);
      }
    };

    initializePage();
  }, [settings, settingsLoading]); // Re-run when settings are loaded

  // Update URLs when settings are loaded (but not when matchingRule changes to avoid loops)
  useEffect(() => {
    if (settings && currentUrl && !isLoading) {
      if (matchingRule) {
        setNewUrl(generateUrlWithRule(currentUrl, matchingRule, settings.defaultNewDomain));
      } else {
        setNewUrl(generateNewUrl(currentUrl, settings.defaultNewDomain));
      }
    }
  }, [settings, currentUrl]); // Removed matchingRule from dependencies

  const handleCopy = async () => {
    try {
      await copyToClipboard(newUrl);
      setCopySuccess(true);
      setTimeout(() => setCopySuccess(false), 3000);
    } catch (error) {
      toast({
        title: "Kopieren fehlgeschlagen",
        description: "Bitte kopieren Sie die URL manuell.",
        variant: "destructive",
      });
    }
  };

  const handleOpenNewTab = () => {
    window.open(newUrl, '_blank');
  };

  const handleAdminSuccess = () => {
    onAdminAccess();
  };

  return (
    <div className="min-h-screen flex flex-col bg-background">
      {/* Header */}
      <header className="bg-surface shadow-sm border-b border-border" style={{ backgroundColor: settings?.headerBackgroundColor || 'white' }}>
        <div className="max-w-4xl mx-auto px-4 py-4">
          <div className="flex items-center justify-between">
            <div className="flex items-center space-x-3">
              {settings?.headerLogoUrl ? (
                <img 
                  src={settings.headerLogoUrl.startsWith('/objects/') ? settings.headerLogoUrl : settings.headerLogoUrl} 
                  alt="Logo" 
                  className="h-8 w-auto object-contain"
                  onError={(e) => {
                    // Fallback to icon if logo fails to load
                    e.currentTarget.style.display = 'none';
                  }}
                />
              ) : settings?.headerIcon && settings.headerIcon !== "none" ? (
                (() => {
                  const IconComponent = getIconComponent(settings.headerIcon);
                  return <IconComponent className="text-primary text-2xl" />;
                })()
              ) : null}
              <h1 className="text-xl font-semibold text-foreground">
                {settings?.headerTitle || "URL Migration Tool"}
              </h1>
            </div>
            <div></div>
          </div>
        </div>
      </header>

      {/* Main Content */}
      <main className="flex-1 py-8 px-4">
        <div className="max-w-4xl mx-auto space-y-6">
          
          {/* Loading State */}
          {isLoading && (
            <Card className="animate-fade-in">
              <CardContent className="pt-6">
                <div className="flex items-center justify-center py-8">
                  <div className="text-center">
                    <div className="animate-spin rounded-full h-8 w-8 border-b-2 border-primary mx-auto mb-4"></div>
                    <p className="text-muted-foreground">URL wird analysiert...</p>
                  </div>
                </div>
              </CardContent>
            </Card>
          )}

          {!isLoading && (
            <div className="space-y-6">
              {settings?.popupMode === 'inline' && (
                <div className={`${getBackgroundColor(settings?.alertBackgroundColor || 'yellow')} rounded-lg p-4 flex items-start space-x-3`}>
                  {(() => {
                    const IconComponent = getIconComponent(settings?.alertIcon || 'AlertTriangle');
                    return <IconComponent className="h-5 w-5 mt-0.5" />;
                  })()}
                  <div>
                    <h3 className="font-semibold">{settings?.mainTitle || "Veralteter Link erkannt"}</h3>
                    <p className="text-sm mt-1">{settings?.mainDescription || "Sie verwenden einen veralteten Link unserer Web-App. Bitte aktualisieren Sie Ihre Lesezeichen und verwenden Sie die neue URL unten."}</p>
                  </div>
                </div>
              )}

              {/* URL Comparison Section - Shown on main page when requested */}
              {showUrlComparison && (
                <Card className="animate-fade-in border-green-200 bg-green-50" style={{ backgroundColor: settings?.urlComparisonBackgroundColor || 'white' }}>
                  <CardHeader>
                    <div className="flex items-center justify-between">
                      <CardTitle className="flex items-center space-x-2 text-green-800">
                        {settings?.urlComparisonIcon && settings.urlComparisonIcon !== "none" ? (
                          (() => {
                            const IconComponent = getIconComponent(settings.urlComparisonIcon);
                            return <IconComponent className="h-5 w-5" />;
                          })()
                        ) : (
                          <ArrowRightLeft className="h-5 w-5" />
                        )}
                        <span>{settings?.urlComparisonTitle || "URL-Vergleich"}</span>
                      </CardTitle>

                      {/* Quality Gauge in Top Right */}
                      {settings?.showLinkQualityGauge && (
                        <QualityGauge score={matchQuality} level={matchLevel} explanation={matchExplanation} />
                      )}
                    </div>
                  </CardHeader>
                  <CardContent className="space-y-4">
                    {/* New URL */}
                    <div>
                      <label className="block text-sm font-medium text-foreground mb-2">
                        <CheckCircle className="inline text-green-500 mr-2" />
                        {settings?.newUrlLabel || "Neue URL (verwenden Sie diese)"}
                      </label>
                      <div className="flex flex-col sm:flex-row gap-4">
                        <div className="flex-1">
                            <Tooltip>
                                <TooltipTrigger asChild>
                                <div className="bg-green-50 border border-green-200 rounded-md p-3 hover:bg-green-100 transition-colors cursor-help h-full flex items-center">
                                    <code className="text-sm text-green-800 break-all">
                                    {newUrl}
                                    </code>
                                </div>
                                </TooltipTrigger>
                                <TooltipContent>
                                <p>So sieht die neue Ziel-URL aus</p>
                                </TooltipContent>
                            </Tooltip>
                        </div>
                        <div className="flex-shrink-0">
                            <QualityGauge score={matchQuality} level={matchLevel} />
                        </div>
                      </div>
                    </div>



                    {/* Action Buttons */}
                    <div className="flex flex-wrap gap-3">
                      <Button
                        onClick={handleCopy}
                        className="flex items-center space-x-2"
                        aria-label="Neue URL in Zwischenablage kopieren"
                      >
                        <Copy className="h-4 w-4" />
                        <span>{settings?.copyButtonText || "URL kopieren"}</span>
                      </Button>
                      <Button
                        variant="secondary"
                        onClick={handleOpenNewTab}
                        className="flex items-center space-x-2"
                        aria-label="Neue URL in neuem Tab öffnen"
                      >
                        <ExternalLink className="h-4 w-4" />
                        <span>{settings?.openButtonText || "In neuem Tab öffnen"}</span>
                      </Button>
                    </div>

                    {/* Success Message */}
                    {copySuccess && (
                      <Alert className="border-green-200 bg-green-50">
                        <CheckCircle className="h-4 w-4 text-green-600" />
                        <AlertDescription className="text-green-800">
                          URL erfolgreich in die Zwischenablage kopiert!
                        </AlertDescription>
                      </Alert>
                    )}

                    {/* Special hints for this URL - always shown below buttons */}
                    <div className="mt-4 p-4 bg-blue-50 border border-blue-200 rounded-lg">
                      <div className="flex items-center space-x-2 mb-2">
                        {settings?.specialHintsIcon && settings.specialHintsIcon !== "none" ? (
                          (() => {
                            const IconComponent = getIconComponent(settings.specialHintsIcon);
                            return <IconComponent className="h-4 w-4 text-blue-600" />;
                          })()
                        ) : (
                          <Info className="h-4 w-4 text-blue-600" />
                        )}
                        <span className="text-sm font-bold text-blue-800">
                          {settings?.specialHintsTitle || "Spezielle Hinweise für diese URL"}
                        </span>
                      </div>
                      <div className="text-sm text-blue-700 space-y-2">
                        {infoText ? (
                          infoText.split('\\n').map((line, index) => (
                            <p key={index}>{line}</p>
                          ))
                        ) : (
                          <p>{settings?.specialHintsDescription || "Hier finden Sie spezifische Informationen und Hinweise für die Migration dieser URL."}</p>
                        )}
                      </div>
                    </div>

                    {/* Old URL */}
                    <div>
                      <label className="block text-sm font-medium text-foreground mb-2">
                        <XCircle className="inline text-red-500 mr-2" />
                        {settings?.oldUrlLabel || "Alte URL (veraltet)"}
                      </label>
                      <div className="bg-red-50 border border-red-200 rounded-md p-3">
                        <code className="text-sm text-red-800 break-all">
                          {currentUrl}
                        </code>
                      </div>
                    </div>
                  </CardContent>
                </Card>
              )}

              {/* Additional Information Card - Only show if there are info items */}
              {settings?.infoItems && settings.infoItems.some(item => item && item.trim()) && (
                <Card className="animate-fade-in">
                  <CardHeader>
                    <CardTitle className="flex items-center space-x-2">
                      {settings?.infoTitleIcon && settings.infoTitleIcon !== "none" ? (
                        (() => {
                          const IconComponent = getIconComponent(settings.infoTitleIcon);
                          return <IconComponent className="h-5 w-5 text-primary" />;
                        })()
                      ) : (
                        <Info className="h-5 w-5 text-primary" />
                      )}
                      <span>{settings?.infoTitle || "Wichtige Hinweise"}</span>
                    </CardTitle>
                  </CardHeader>
                  <CardContent>
                    <ul className="space-y-3 text-muted-foreground">
                      {settings.infoItems.map((item, index) => (
                        item && item.trim() ? (
                          <li key={index} className="flex items-start space-x-3">
                            {(() => {
                              const iconName = settings?.infoIcons?.[index] || 'Bookmark';
                              const IconComponent = getIconComponent(iconName);
                              return <IconComponent className="h-4 w-4 text-primary mt-1 flex-shrink-0" />;
                            })()}
                            <span>{item}</span>
                          </li>
                        ) : null
                      ))}
                    </ul>
                  </CardContent>
                </Card>
              )}
            </div>
          )}
        </div>
      </main>

      {/* Footer */}
      <footer className="bg-surface border-t border-border py-4">
        <div className="max-w-4xl mx-auto px-4 flex items-center justify-between">
          <div className="text-sm text-muted-foreground">
            {settings?.footerCopyright || `© ${currentYear} ${fallbackAppName}. Alle Rechte vorbehalten.`}
            <span className="ml-2 text-xs opacity-50">v{__APP_VERSION__}</span>
          </div>
          <div className="flex items-center space-x-2">

            <Button
              variant="ghost"
              size="sm"
              onClick={handleAdminAccess}
              disabled={isCheckingAuth}
              className="text-muted-foreground hover:text-primary"
              title="Administrator-Bereich"
              aria-label="Administrator-Bereich öffnen"
            >
              <Settings className="h-4 w-4" />
            </Button>
          </div>
        </div>
      </footer>

      {/* Main Migration Dialog (Popup) */}
      {settings?.popupMode === 'active' && (
      <Dialog open={showMainDialog} onOpenChange={setShowMainDialog}>
        <DialogContent className="max-w-4xl max-h-[80vh] overflow-y-auto" style={{ backgroundColor: settings?.mainBackgroundColor || 'white' }}>
          <DialogHeader>
            <DialogTitle className="flex items-center space-x-2">
              <div className={`w-8 h-8 rounded-full flex items-center justify-center ${
                settings?.alertBackgroundColor === 'red' ? 'bg-red-100 dark:bg-red-900/30' :
                settings?.alertBackgroundColor === 'orange' ? 'bg-orange-100 dark:bg-orange-900/30' :
                settings?.alertBackgroundColor === 'blue' ? 'bg-blue-100 dark:bg-blue-900/30' :
                settings?.alertBackgroundColor === 'gray' ? 'bg-gray-100 dark:bg-gray-900/30' :
                'bg-yellow-100 dark:bg-yellow-900/30'
              }`}>
                {(() => {
                  const IconComponent = getIconComponent(settings?.alertIcon || 'AlertTriangle');
                  const iconColor = 
                    settings?.alertBackgroundColor === 'red' ? 'text-red-600 dark:text-red-400' :
                    settings?.alertBackgroundColor === 'orange' ? 'text-orange-600 dark:text-orange-400' :
                    settings?.alertBackgroundColor === 'blue' ? 'text-blue-600 dark:text-blue-400' :
                    settings?.alertBackgroundColor === 'gray' ? 'text-gray-600 dark:text-gray-400' :
                    'text-yellow-600 dark:text-yellow-400';
                  return <IconComponent className={`text-lg ${iconColor}`} />;
                })()}
              </div>
              <span>{settings?.mainTitle || "Veralteter Link erkannt"}</span>
            </DialogTitle>
            <DialogDescription className="text-muted-foreground">
              {settings?.mainDescription || "Sie verwenden einen veralteten Link unserer Web-App. Bitte aktualisieren Sie Ihre Lesezeichen und verwenden Sie die neue URL unten."}
            </DialogDescription>
          </DialogHeader>
          
          <div className="space-y-6">
            {/* Simple popup content */}
            <div className="text-center space-y-4">
              <div className="flex gap-3 justify-center">
                <Button
                  onClick={() => {
                    setShowMainDialog(false);
                  }}
                  className="flex items-center space-x-2"
                >
                  <ArrowRightLeft className="h-4 w-4" />
                  <span>{settings?.showUrlButtonText || "Zeige mir die neue URL"}</span>
                </Button>
              </div>
            </div>
          </div>
        </DialogContent>
      </Dialog>
      )}

      <PasswordModal
        isOpen={showPasswordModal}
        onClose={() => setShowPasswordModal(false)}
        onSuccess={handleAdminSuccess}
      />
    </div>
  );
}<|MERGE_RESOLUTION|>--- conflicted
+++ resolved
@@ -70,10 +70,7 @@
   const [matchingRule, setMatchingRule] = useState<UrlRule | null>(null);
   const [matchQuality, setMatchQuality] = useState(0);
   const [matchLevel, setMatchLevel] = useState<'red' | 'yellow' | 'green'>('red');
-<<<<<<< HEAD
   const [matchExplanation, setMatchExplanation] = useState("");
-=======
->>>>>>> ade5d8e3
   const [infoText, setInfoText] = useState("");
   const [showPasswordModal, setShowPasswordModal] = useState(false);
   const [showMainDialog, setShowMainDialog] = useState(false);
@@ -169,7 +166,6 @@
             foundRule = rule;
             setMatchQuality(quality || 0);
             setMatchLevel(level || 'red');
-<<<<<<< HEAD
             // Determine explanation
             if (quality >= 90) {
               setMatchExplanation("Die neue URL entspricht exakt der angeforderten Seite oder ist die Startseite. Höchste Qualität.");
@@ -179,15 +175,12 @@
               setMatchExplanation("Es wurde nur ein Teil der URL erkannt und ersetzt (Partial Match).");
             }
 
-=======
->>>>>>> ade5d8e3
             // Check rule-specific auto-redirect first, then fall back to global setting
             shouldAutoRedirect = rule.autoRedirect || settings.autoRedirect || false;
             redirectUrl = generateUrlWithRule(url, rule, settings.defaultNewDomain);
             generatedNewUrl = redirectUrl;
           } else {
             // No match
-<<<<<<< HEAD
             if (path === "/" || path === "") {
                 // Root URL case - 100% match equivalent
                 setMatchQuality(100);
@@ -199,10 +192,6 @@
                 setMatchExplanation("Die URL konnte nicht spezifisch zugeordnet werden. Es wird auf die Standard-Seite weitergeleitet.");
             }
 
-=======
-            setMatchQuality(0);
-            setMatchLevel('red');
->>>>>>> ade5d8e3
             if (settings.autoRedirect) {
                // No matching rule, but global auto-redirect is enabled
                shouldAutoRedirect = true;
