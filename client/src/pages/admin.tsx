--- conflicted
+++ resolved
@@ -1964,7 +1964,6 @@
                             </p>
                           </div>
 
-<<<<<<< HEAD
                           {/* Show Link Quality Gauge Setting */}
                           <div className="flex items-center justify-between p-4 bg-green-50 dark:bg-green-900/20 border border-green-200 dark:border-green-800 rounded-lg">
                             <div className="flex items-center gap-3">
@@ -1973,21 +1972,10 @@
                                 <p className="text-sm font-medium text-green-800 dark:text-green-200">Link-Qualitätstacho anzeigen</p>
                                 <p className="text-xs text-green-700 dark:text-green-300">
                                   Zeigt ein Symbol mit der Qualität der URL-Übereinstimmung auf der Migrationsseite an
-=======
-                          {/* Auto-Redirect Setting Moved Here */}
-                          <div className="flex items-center justify-between p-4 bg-yellow-50 dark:bg-yellow-900/20 border border-yellow-200 dark:border-yellow-800 rounded-lg">
-                            <div className="flex items-center gap-3">
-                              <AlertTriangle className="h-5 w-5 text-yellow-600 dark:text-yellow-400" />
-                              <div>
-                                <p className="text-sm font-medium text-yellow-800 dark:text-yellow-200">Globale Auto-Weiterleitung</p>
-                                <p className="text-xs text-yellow-700 dark:text-yellow-300">
-                                  Aktiviert die sofortige automatische Weiterleitung für alle Besucher
->>>>>>> ade5d8e3
                                 </p>
                               </div>
                             </div>
                             <Switch
-<<<<<<< HEAD
                               checked={generalSettings.showLinkQualityGauge}
                               onCheckedChange={(checked) =>
                                 setGeneralSettings({ ...generalSettings, showLinkQualityGauge: checked })
@@ -1995,30 +1983,6 @@
                               className="data-[state=checked]:bg-green-600"
                             />
                           </div>
-=======
-                              checked={generalSettings.autoRedirect}
-                              onCheckedChange={(checked) => {
-                                if (checked) {
-                                  setPendingAutoRedirectValue(true);
-                                  setShowAutoRedirectDialog(true);
-                                } else {
-                                  setGeneralSettings({ ...generalSettings, autoRedirect: false });
-                                }
-                              }}
-                              className="data-[state=checked]:bg-yellow-600"
-                            />
-                          </div>
-                          <div className="bg-blue-50 dark:bg-blue-900/20 border border-blue-200 dark:border-blue-800 rounded-lg p-4">
-                            <div className="flex items-start gap-3">
-                              <Info className="h-5 w-5 text-blue-600 dark:text-blue-400 mt-0.5" />
-                              <div className="text-sm text-blue-800 dark:text-blue-200 space-y-2">
-                                <p className="font-medium">Wichtiger Hinweis:</p>
-                                <p>Bei aktivierter automatischer Weiterleitung können Benutzer die Admin-Einstellungen nur noch über den URL-Parameter <code className="bg-blue-100 dark:bg-blue-800 px-2 py-1 rounded text-xs">?admin=true</code> erreichen.</p>
-                                <p><strong>Beispiel:</strong> <code className="bg-blue-100 dark:bg-blue-800 px-2 py-1 rounded text-xs">{getCurrentBaseUrl()}?admin=true</code></p>
-                              </div>
-                            </div>
-                          </div>
->>>>>>> ade5d8e3
                           
                           {/* Action Buttons Sub-section */}
                           <div className="pt-6">
