--- conflicted
+++ resolved
@@ -1414,7 +1414,6 @@
     event.target.value = ''; // Reset input
   };
 
-<<<<<<< HEAD
   const handlePreviewSort = (column: 'status' | 'matcher' | 'targetUrl') => {
     if (previewSortBy === column) {
       setPreviewSortOrder(previewSortOrder === 'asc' ? 'desc' : 'asc');
@@ -1425,9 +1424,6 @@
   };
 
   const handleExecuteImport = () => {
-=======
-  const handleExecuteImport = async () => {
->>>>>>> f0d10eb5
     if (!importPreviewData) return;
 
     let allRules = importPreviewData.all;
@@ -3712,11 +3708,7 @@
                               <span className="text-muted-foreground">
                                   Zeige {Math.min(previewLimit, filteredPreviewData.length)} von {filteredPreviewData.length} (Gesamt: {importPreviewData.total})
                               </span>
-<<<<<<< HEAD
                               {filteredPreviewData.length > 50 && !showAllPreview && (
-=======
-                              {importPreviewData.total > importPreviewData.limit && !showAllPreview && (
->>>>>>> f0d10eb5
                                 <Button
                                   variant="ghost"
                                   size="sm"
@@ -3762,12 +3754,7 @@
                                   </TableRow>
                               </TableHeader>
                               <TableBody>
-<<<<<<< HEAD
                                   {filteredPreviewData
-=======
-                                  {/* Use either the limited preview or slice from 'all' if available */}
-                                  {(showAllPreview && importPreviewData.all ? importPreviewData.all : importPreviewData.preview)
->>>>>>> f0d10eb5
                                     .slice(0, previewLimit)
                                     .map((item, i) => (
                                       <TableRow key={i} className={!item.isValid ? "bg-red-50/50" : ""}>
