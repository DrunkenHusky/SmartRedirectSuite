--- conflicted
+++ resolved
@@ -1,9 +1,9 @@
-<<<<<<< HEAD
+
 // Test script to verify URL transformation logic
-=======
+
 import fs from 'node:fs';
 import assert from 'node:assert/strict';
->>>>>>> 1ba29e15
+
 
 // Load sample rules used for testing
 const rulesPath = new URL('./data/rules.json', import.meta.url);
@@ -77,3 +77,10 @@
   console.error(err);
   process.exit(1);
 });
+
+testScenario(
+  "Test 4: Complex partial case",
+  "/sample-old-path-full-006965",
+  "wildcard", // Should match exact wildcard rule
+  "https://newurlofdifferentapp.com/sample-new-path-006965"
+);
