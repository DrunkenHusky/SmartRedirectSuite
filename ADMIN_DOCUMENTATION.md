--- conflicted
+++ resolved
@@ -13,13 +13,11 @@
 - Abgelaufene Sessions unter `data/sessions/` bereinigen.
 - Logs und Performance-Metriken gemäß Deployment-Guides überwachen.
 
-<<<<<<< HEAD
 ## Login-Schutz
 - Fehlgeschlagene Anmeldungen werden IP-basiert gezählt.
 - Nach `LOGIN_MAX_ATTEMPTS` Fehlversuchen (Standard: 5) wird die IP für `LOGIN_BLOCK_DURATION_MS` Millisekunden (Standard: 24h) gesperrt.
 - Werte können über Umgebungsvariablen in der `.env` angepasst werden.
-=======
+
 ## Regelpriorisierung & Debugging
 - Gewichtungen und Normalisierung befinden sich in `shared/constants.ts` (`RULE_MATCHING_CONFIG`).
-- Aktivieren Sie `DEBUG` in dieser Konfiguration, um pro Anfrage Score, angewandte Tie‑Breaker und die gewählte Regel zu protokollieren.
->>>>>>> ed92604a
+- Aktivieren Sie `DEBUG` in dieser Konfiguration, um pro Anfrage Score, angewandte Tie‑Breaker und die gewählte Regel zu protokollieren.