--- conflicted
+++ resolved
@@ -10,12 +10,8 @@
 
 ## Überblick
 
-<<<<<<< HEAD
 Diese Anleitung beschreibt die Bereitstellung der URL Migration Tool Anwendung auf OpenShift mit persistenter Datenspeicherung und produktionstauglicher Konfiguration.
 Die Anwendung speichert alle Daten ausschließlich im Dateisystem; eine Datenbank wird nicht verwendet.
-=======
-Diese Anleitung beschreibt die Bereitstellung der SmartRedirect Suite Anwendung auf OpenShift mit persistenter Datenspeicherung und produktionstauglicher Konfiguration.
->>>>>>> b2f6bd8e
 
 ## Voraussetzungen
 
@@ -459,14 +455,10 @@
           volumes:
           - name: data-storage
             persistentVolumeClaim:
-<<<<<<< HEAD
               claimName: url-migration-data-pvc
-=======
-              claimName: smartredirect-data-pvc
           - name: upload-storage
             persistentVolumeClaim:
               claimName: smartredirect-uploads-pvc
->>>>>>> b2f6bd8e
           - name: backup-storage
             persistentVolumeClaim:
               claimName: backup-pvc  # Zusätzlich zu erstellen
