node_modules
dist
.DS_Store
server/public
vite.config.ts.*
*.tar.gz

# Test and temporary files
cookies.txt
test_cookies.txt
*cookies*.txt
*.tmp
.env
/.vs
<<<<<<< HEAD
/data
=======
/data
/data
data/rules.json
>>>>>>> 1ba29e15
<|MERGE_RESOLUTION|>--- conflicted
+++ resolved
@@ -12,10 +12,4 @@
 *.tmp
 .env
 /.vs
-<<<<<<< HEAD
 /data
-=======
-/data
-/data
-data/rules.json
->>>>>>> 1ba29e15
