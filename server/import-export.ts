import { read, utils, write } from '@e965/xlsx';
import { parse } from 'csv-parse/sync';
import { stringify } from 'csv-stringify/sync';
import { UrlRule, importUrlRuleSchema } from '@shared/schema';

// Defined column mapping
const COLUMN_MAPPING = {
  matcher: ['Matcher', 'matcher', 'Quelle', 'Source'],
  targetUrl: ['Target URL', 'targetUrl', 'Ziel', 'Target'],
  redirectType: ['Type', 'redirectType', 'Typ'],
  infoText: ['Info', 'infoText', 'Beschreibung'],
  autoRedirect: ['Auto Redirect', 'autoRedirect', 'Automatisch'],
  id: ['ID', 'id']
};

export interface ParsedRuleResult {
  rule: Partial<UrlRule>;
  isValid: boolean;
  errors: string[];
  status: 'new' | 'update' | 'invalid';
}

export class ImportExportService {
  /**
   * Parse uploaded file buffer (Excel or CSV) into rules
   */
  static parseFile(buffer: Buffer, filename: string): any[] {
    const ext = filename.split('.').pop()?.toLowerCase();

    if (ext === 'csv') {
      return this.parseCSV(buffer);
    } else if (['xlsx', 'xls'].includes(ext || '')) {
      return this.parseExcel(buffer);
    } else {
      throw new Error(`Unsupported file format: ${ext}`);
    }
  }

  private static parseCSV(buffer: Buffer): any[] {
    const content = buffer.toString('utf-8');
    return parse(content, {
      columns: true,
      skip_empty_lines: true,
      trim: true
    });
  }

  private static parseExcel(buffer: Buffer): any[] {
    const workbook = read(buffer, { type: 'buffer' });
    const firstSheetName = workbook.SheetNames[0];
    const worksheet = workbook.Sheets[firstSheetName];
    return utils.sheet_to_json(worksheet);
  }

  /**
   * Normalize parsed data to internal Rule structure
   */
<<<<<<< HEAD
  static normalizeRules(rawRules: any[], options: { encodeImportedUrls?: boolean } = { encodeImportedUrls: true }): ParsedRuleResult[] {
=======
  static normalizeRules(rawRules: any[], encodeUrls: boolean = true): ParsedRuleResult[] {
>>>>>>> 7faea394
    return rawRules.map(row => {
      const rule: any = {};
      const errors: string[] = [];

      // Map columns
      const getValue = (keys: string[]) => {
        for (const key of keys) {
          // Case insensitive check for key
          const foundKey = Object.keys(row).find(k => k.toLowerCase() === key.toLowerCase());
          if (foundKey) return row[foundKey];
        }
        return undefined;
      };

      rule.matcher = getValue(COLUMN_MAPPING.matcher);
      rule.targetUrl = getValue(COLUMN_MAPPING.targetUrl);

<<<<<<< HEAD
      // Encode matcher and targetUrl to handle special characters and spaces if enabled
      if (options.encodeImportedUrls) {
=======
      // Encode matcher and targetUrl to handle special characters and spaces
      if (encodeUrls) {
>>>>>>> 7faea394
        if (typeof rule.matcher === 'string') {
          rule.matcher = encodeURI(rule.matcher);
        }
        if (typeof rule.targetUrl === 'string') {
          rule.targetUrl = encodeURI(rule.targetUrl);
        }
      }

      rule.redirectType = getValue(COLUMN_MAPPING.redirectType);
      rule.infoText = getValue(COLUMN_MAPPING.infoText);
      rule.autoRedirect = getValue(COLUMN_MAPPING.autoRedirect);
      rule.id = getValue(COLUMN_MAPPING.id);

      // Normalize Types
      if (rule.redirectType) {
        const type = String(rule.redirectType).toLowerCase();
        if (type.includes('wild') || type === 'complete') rule.redirectType = 'wildcard';
        else if (type.includes('part') || type === 'partial') rule.redirectType = 'partial';
        else if (type.includes('domain')) rule.redirectType = 'domain';
      } else {
        rule.redirectType = 'partial'; // Default
      }

      // Normalize AutoRedirect
      if (rule.autoRedirect !== undefined) {
        const ar = String(rule.autoRedirect).toLowerCase();
        rule.autoRedirect = ['true', '1', 'yes', 'ja', 'on'].includes(ar);
      } else {
        rule.autoRedirect = false;
      }

      // Validation using Zod schema (partially)
      // We manually check required fields because the Zod schema might be too strict for initial parsing
      if (!rule.matcher) errors.push('Matcher (Quelle) is required');
      if (!rule.targetUrl) errors.push('Target URL (Ziel) is required');

      // Attempt to validate with Zod if basic checks pass
      let isValid = errors.length === 0;
      if (isValid) {
        const result = importUrlRuleSchema.safeParse(rule);
        if (!result.success) {
           // We extract friendly error messages
           if (result.error && result.error.errors) {
              result.error.errors.forEach(err => {
                // Skip ID errors as we handle them separately (optional vs uuid)
                if (err.path.includes('id') && !rule.id) return;
                if (err.path.includes('id') && rule.id && err.code === 'invalid_string') {
                  errors.push('Invalid ID format');
                  return;
                }
                errors.push(`${err.path.join('.')}: ${err.message}`);
              });
           }
           if (errors.length > 0) isValid = false;
        } else {
          // Use the transformed values
          Object.assign(rule, result.data);
        }
      }

      return {
        rule,
        isValid,
        errors,
        status: isValid ? (rule.id ? 'update' : 'new') : 'invalid'
      };
    });
  }

  /**
   * Generate CSV content
   */
  static generateCSV(rules: UrlRule[]): string {
    const data = rules.map(rule => ({
      ID: rule.id,
      Matcher: rule.matcher,
      'Target URL': rule.targetUrl,
      Type: rule.redirectType,
      Info: rule.infoText,
      'Auto Redirect': rule.autoRedirect ? 'true' : 'false'
    }));

    return stringify(data, { header: true });
  }

  /**
   * Generate Excel buffer
   */
  static generateExcel(rules: UrlRule[]): Buffer {
    const data = rules.map(rule => ({
      ID: rule.id,
      Matcher: rule.matcher,
      'Target URL': rule.targetUrl,
      Type: rule.redirectType,
      Info: rule.infoText,
      'Auto Redirect': rule.autoRedirect
    }));

    const workbook = utils.book_new();
    const worksheet = utils.json_to_sheet(data);
    utils.book_append_sheet(workbook, worksheet, 'Rules');

    // Explicitly using type 'buffer' which returns a Buffer in Node.js
    const buffer = write(workbook, { type: 'buffer', bookType: 'xlsx' });
    return buffer as unknown as Buffer;
  }
}<|MERGE_RESOLUTION|>--- conflicted
+++ resolved
@@ -55,11 +55,7 @@
   /**
    * Normalize parsed data to internal Rule structure
    */
-<<<<<<< HEAD
   static normalizeRules(rawRules: any[], options: { encodeImportedUrls?: boolean } = { encodeImportedUrls: true }): ParsedRuleResult[] {
-=======
-  static normalizeRules(rawRules: any[], encodeUrls: boolean = true): ParsedRuleResult[] {
->>>>>>> 7faea394
     return rawRules.map(row => {
       const rule: any = {};
       const errors: string[] = [];
@@ -77,13 +73,8 @@
       rule.matcher = getValue(COLUMN_MAPPING.matcher);
       rule.targetUrl = getValue(COLUMN_MAPPING.targetUrl);
 
-<<<<<<< HEAD
       // Encode matcher and targetUrl to handle special characters and spaces if enabled
       if (options.encodeImportedUrls) {
-=======
-      // Encode matcher and targetUrl to handle special characters and spaces
-      if (encodeUrls) {
->>>>>>> 7faea394
         if (typeof rule.matcher === 'string') {
           rule.matcher = encodeURI(rule.matcher);
         }
