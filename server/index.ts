--- conflicted
+++ resolved
@@ -20,11 +20,7 @@
 
 // Configure body parsers with specific limits
 const defaultLimit = '1mb';
-<<<<<<< HEAD
-const importLimit = '500mb'; // Increased to 500mb as requested
-=======
-const importLimit = '200mb';
->>>>>>> e987564a
+const importLimit = '500mb'; // Increased to 500mb as request
 
 // Middleware to select limit based on path
 const jsonMiddleware = express.json({ limit: defaultLimit });
